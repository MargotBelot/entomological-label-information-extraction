name: entomological-label
channels:
  - conda-forge
  - defaults
dependencies:
  # Core Python - SECURITY: Standardized to 3.10 across all deployment methods
  - python=3.10

  # Core scientific stack
  - numpy>=1.26.0,<2.0
  - pandas>=2.2.0
  - scipy>=1.11.0
  - matplotlib>=3.8.0
  - seaborn=0.13.2
  - scikit-learn>=1.4.0
  - scikit-image

  # Deep learning
<<<<<<< HEAD
  - tensorflow==2.16.0
  - keras==2.16.0
=======
  - tensorflow==2.15.0
  - keras==2.15.0
>>>>>>> f0833761

  # Image processing
  # opencv-python moved to pip section
  - pillow>=10.0.0
  - pyzbar
  - tesserocr
  - pytesseract=0.3.10
  # deskew moved to pip section

  # OCR & NLP
  - nltk=3.8.1
  - regex>=2023.12.0
  # editdistance replaced with Python's built-in difflib for Python 3.12 compatibility
  # jiwer moved to pip section

  # Web & API
  - flask=3.1.0
  - flask-cors=4.0.0
  - requests
  - python-dotenv

  # Visualization
  # plotly and kaleido moved to pip section

  # Google Cloud
  - google-cloud-vision=3.7.2

  # Utilities
  - pyopenssl
  - tqdm
  - gensim>=4.3.0

  # Documentation
  - sphinx=7.4.7
  # sphinx-rtd-theme moved to pip section

  # Dev & test tools (optional, comment out if not needed)
  - black
  - isort
  - flake8
  - mypy
  - pytest
  - pytest-cov
  - pre-commit

  # pip section for packages not available on conda
  - pip
  - pip:
      - detecto==1.2.2
      - cer==1.2.0
      - plotly-express==0.4.1
      - renku-sphinx-theme==0.4.0
      - tesseract==0.1.3
      - torch>=2.2.0
      - torchvision>=0.17.0
      - opencv-python>=4.9.0
      - kaleido==0.2.1
      - jiwer==3.0.3
      - deskew==1.5.1
      - sphinx-rtd-theme==0.5.1
      - plotly>=5.20.0

# To use:
#   conda env create -f environment.yml
#   conda activate entomological-label
#   pip install -e .<|MERGE_RESOLUTION|>--- conflicted
+++ resolved
@@ -16,13 +16,8 @@
   - scikit-image
 
   # Deep learning
-<<<<<<< HEAD
-  - tensorflow==2.16.0
-  - keras==2.16.0
-=======
   - tensorflow==2.15.0
   - keras==2.15.0
->>>>>>> f0833761
 
   # Image processing
   # opencv-python moved to pip section
